--- conflicted
+++ resolved
@@ -31,15 +31,9 @@
 
 class HeapStatsHashtableFactory: public HeapStatsFactory {
 public:
-<<<<<<< HEAD
-   HeapStatsHashtableFactory() {}
+    HeapStatsHashtableFactory() {}
 
-   virtual ~HeapStatsHashtableFactory() {}
-=======
-    HeapStatsHashtableFactory();
-
-    virtual ~HeapStatsHashtableFactory();
->>>>>>> 39def87e
+    virtual ~HeapStatsHashtableFactory() {}
 
     HeapStats* create() {
         return new HeapStatsHashtable();
