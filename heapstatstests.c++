/*
 * Licensed under the Apache License, Version 2.0 (the "License");
 * you may not use this file except in compliance with the License.
 * You may obtain a copy of the License at
 *
 *     http://www.apache.org/licenses/LICENSE-2.0
 *
 * Unless required by applicable law or agreed to in writing, software
 * distributed under the License is distributed on an "AS IS" BASIS,
 * WITHOUT WARRANTIES OR CONDITIONS OF ANY KIND, either express or implied.
 * See the License for the specific language governing permissions and
 * limitations under the License.
 */

#include <string>
#include <sstream>
#include <iostream>

#include "heapstatshashtable.h"

HeapStatsHashtable *heapStats;

const char* test_class_name_1 = "java.lang.Object";
const char* test_class_name_2 = "java.lang.long.longer.String";

void setup() {
    heapStats = new HeapStatsHashtable();
}

void teardown() {
    if (heapStats != NULL) {
        delete heapStats;    
    }
}

bool verify(std::string test, std::string expected, std::string actual) {
    bool result = false;
    if(expected.compare(actual) == 0) {
        result = true;
    } else {
        std::cout << "ERROR - " << test << " has failed.\n";
        std::cout << "Expected:\n" << expected << "\n";
        std::cout << "Actual:\n" << actual << "\n";
        std::cout << "\n";
    }
    return result;
}

bool testSingleRecordAndPrint() {
    setup();
    HeapStatsHashtable tHeapStats = *heapStats;
    std::stringstream ss;
    
    tHeapStats.recordObject(test_class_name_1, 24);
    tHeapStats.print(ss);
    
    const std::string expected ("| Instance Count | Total Size | Class Name       |\n"
                                "| 1              | 24         | java.lang.Object |\n");
    
    bool result = verify ("testSingleRecordAndPrint", expected.c_str(), ss.str().c_str());
    teardown();
    return result;
}

<<<<<<< HEAD
bool testRecordObject() {
	setup();
	teardown();
	return true;
}

bool testPrint() {
	setup();
	teardown();
	return true;
=======
bool testMultiRecordAndPrint() {
    setup();
    HeapStatsHashtable tHeapStats = *heapStats;
    std::stringstream ss;
    
    tHeapStats.recordObject(test_class_name_1, 24);
    tHeapStats.recordObject(test_class_name_2, 36);
    tHeapStats.print(ss);
    
    const std::string expected ("| Instance Count | Total Size | Class Name                   |\n"
                                "| 1              | 36         | java.lang.long.longer.String |\n"
                                "| 1              | 24         | java.lang.Object             |\n");
    
    bool result = verify ("testMultiRecordAndPrint", expected.c_str(), ss.str().c_str());
    teardown();
    return result;
}

bool testDuplicateRecordAndPrint() {
    setup();
    HeapStatsHashtable tHeapStats = *heapStats;
    std::stringstream ss;
    
    tHeapStats.recordObject(test_class_name_1, 24);
    tHeapStats.recordObject(test_class_name_1, 26);
    tHeapStats.recordObject(test_class_name_2, 32);
    tHeapStats.print(ss);
    
    const std::string expected ("| Instance Count | Total Size | Class Name                   |\n"
                                "| 1              | 32         | java.lang.long.longer.String |\n"
                                "| 2              | 50         | java.lang.Object             |\n");
    
    bool result = verify ("testDuplicateRecordAndPrint", expected.c_str(), ss.str().c_str());
    teardown();
    return result;
>>>>>>> 39def87e
}

int main() {
    bool result = testSingleRecordAndPrint() && testMultiRecordAndPrint() && testDuplicateRecordAndPrint();
    if (result) {    	
        fprintf(stdout, "SUCCESS\n");
        exit(EXIT_SUCCESS);
    }
    else { 
        fprintf(stdout, "FAILURE\n");
        exit(EXIT_FAILURE);
    }	
}<|MERGE_RESOLUTION|>--- conflicted
+++ resolved
@@ -62,18 +62,6 @@
     return result;
 }
 
-<<<<<<< HEAD
-bool testRecordObject() {
-	setup();
-	teardown();
-	return true;
-}
-
-bool testPrint() {
-	setup();
-	teardown();
-	return true;
-=======
 bool testMultiRecordAndPrint() {
     setup();
     HeapStatsHashtable tHeapStats = *heapStats;
@@ -109,7 +97,6 @@
     bool result = verify ("testDuplicateRecordAndPrint", expected.c_str(), ss.str().c_str());
     teardown();
     return result;
->>>>>>> 39def87e
 }
 
 int main() {
